from BrowserManager import Browser
from DataAggregator import DataAggregator
from SocketInterface import clientsocket
from PostProcessing import post_processing

from multiprocessing import Process, Queue
from Queue import Empty as EmptyQueue
from sqlite3 import OperationalError
import copy
import threading
import os
import sqlite3
import subprocess
import time
import json

SLEEP_CONS = 0.01  # command sleep constant (in seconds)

def load_default_params(num_instances=1):
    """
    Loads num_instances copies of the default
    browser parameters from the included default settings json
    """
    fp = open(os.path.join(os.path.dirname(__file__), 'default_settings.json'))
    preferences = json.load(fp)
    fp.close()

    browser_params = [copy.deepcopy(preferences) for i in xrange(0, num_instances)]
    return browser_params

class TaskManager:
    """
    User-facing API for running browser automation
    The TaskManager runs two sub-processes - WebManger for browser actions/instrumentation and DataAggregator for DB I/O
    General paradigm is for the TaskManager to send commands and wait for response and/or restart workers if necessary
    Compared to light wrapper around WebDriver, provides robustness and timeout functionality

    <db_path> is the absolute path of the crawl DB (which may not yet exist)
    <browser_params> is a list of (or single) dictionaries that specify preferences for browsers to instantiate
    <num_browsers> is the number of browsers to instantiate
    <task_description> is an optional description string for a particular crawl (primarily for logging)
    """

    def __init__(self, db_path, browser_params, num_browsers, task_description=None):
        # sets up the information needed to write to the database
        self.desc = task_description
        self.db_path = db_path

        # sets up the crawl data database
        self.db = sqlite3.connect(db_path)
        with open(os.path.join(os.path.dirname(__file__), 'schema.sql'), 'r') as f:
            self.db.executescript(f.read())
        
        # prepares browser settings
        self.num_browsers = num_browsers
        # special case: for singleton dictionary, we perform deep copies so that number of dicts is <num_browsers>
        if type(browser_params) is not list:
            browser_params = [copy.deepcopy(browser_params) for i in xrange(0, num_browsers)]

        if len(browser_params) != num_browsers:
            raise Exception("Number of browser parameter dictionaries is not the same as <num_browsers>")

        # sets up the DataAggregator + associated queues
        self.aggregator_status_queue = None  # queue used for sending graceful KILL command to DataAggregator
        self.data_aggregator = self.launch_data_aggregator()
        self.aggregator_address = self.aggregator_status_queue.get()  # socket location: (address, port)

        # open client socket
        self.sock = clientsocket()
        self.sock.connect(self.aggregator_address[0], self.aggregator_address[1])

        # update task table
        cur = self.db.cursor()
        cur.execute("INSERT INTO task (description) VALUES (?)", (self.desc,))
        self.db.commit()
        self.task_id = cur.lastrowid
        
        # sets up the BrowserManager(s) + associated queues
        self.browsers = self.initialize_browsers(browser_params)  # List of the Browser(s)
        
        # open client socket
        self.sock = clientsocket()
        self.sock.connect(self.aggregator_address[0], self.aggregator_address[1])

    def initialize_browsers(self, browser_params):
        """ initialize the browsers, each with a unique set of parameters """
        browsers = list()
        for i in xrange(self.num_browsers):
            # update crawl table
            # TO DO: update DB with browser.browser_settings for each browser manager initialized

            cur = self.db.cursor()
            query_successful = False
            crawl_id = -1
            while not query_successful:
                try:
                    cur.execute("INSERT INTO crawl (task_id, profile, browser, headless, proxy, debugging, "
                                "timeout, disable_flash) VALUES (?,?,?,?,?,?,?,?)",
                                (self.task_id, browser_params[i]['profile_tar'], browser_params[i]['browser'],
                                 browser_params[i]['headless'], browser_params[i]['proxy'],
                                 browser_params[i]['debugging'], browser_params[i]['timeout'],
                                 browser_params[i]['disable_flash']))
                    self.db.commit()
                    crawl_id = cur.lastrowid
                    query_successful = True
                except OperationalError:
                    time.sleep(2)
                    pass

            browser_params[i]['crawl_id'] = crawl_id
            browser_params[i]['aggregator_address'] = self.aggregator_address
            browsers.append(Browser(browser_params[i]))
            # Update our DB with the random browser settings
            # These are found within the scope of each instance of Browser in the browsers list
            for item in browsers:
                if not item.browser_settings['extensions']:
                    extensions = 'None'
                else:
                    extensions = ','.join(item.browser_settings['extensions'])
                screen_res = str(item.browser_settings['screen_res'])
                ua_string = str(item.browser_settings['ua_string'])
                self.sock.send(("UPDATE crawl SET extensions = ?, screen_res = ?, ua_string = ? \
                                 WHERE crawl_id = ?", (extensions, screen_res, ua_string, item.crawl_id)))
        return browsers

    def launch_data_aggregator(self):
        """ sets up the DataAggregator (Must be launched prior to BrowserManager) """
        self.aggregator_status_queue = Queue()
        aggregator = Process(target=DataAggregator.DataAggregator,
                             args=(self.db_path, self.aggregator_status_queue, ))
        aggregator.start()
        return aggregator

    def kill_data_aggregator(self):
        """ terminates a DataAggregator with a graceful KILL COMMAND """
        self.aggregator_status_queue.put("DIE")
        self.data_aggregator.join()

    def close(self):
        """
        wait for all child processes to finish executing commands and closes everything
        Update crawl table for each browser (crawl_id) to show successful finish
        """

        for browser in self.browsers:
            if browser.command_thread is not None:
                browser.command_thread.join()
            browser.kill_browser_manager()
            if browser.current_profile_path is not None:
                subprocess.call(["rm", "-r", browser.current_profile_path])
            self.sock.send(("UPDATE crawl SET finished = 1 WHERE crawl_id = ?",
                            (browser.crawl_id,)))
        self.db.close()  # close db connection
        self.sock.close()  # close socket to data aggregator
        self.kill_data_aggregator()

        post_processing.run(self.db_path) # launch post-crawl processing

    # CRAWLER COMMAND CODE

    def distribute_command(self, command, index=None, timeout=None, reset=False):
        """
        parses command type and issues command(s) to the proper browser
        <index> specifies the type of command this is:
        = None  -> first come, first serve
        =  #     -> index of browser to send command to
        = *     -> sends command to all browsers
        = **    -> sends command to all browsers (synchronized)
        """
        if index is None:
            #send to first browser available
            command_executed = False
            while True:
                for browser in self.browsers:
                    if browser.ready():
                        self.start_thread(browser, command, timeout, reset)
                        command_executed = True
                        break
                if command_executed:
                    break
                time.sleep(SLEEP_CONS)

        elif 0 <= index < len(self.browsers):
            #send the command to this specific browser
            while True:
                if self.browsers[index].ready():
                    self.start_thread(self.browsers[index], command, timeout, reset)
                    break
                time.sleep(SLEEP_CONS)
        elif index == '*':
            #send the command to all browsers
            command_executed = [False] * len(self.browsers)
            while False in command_executed:
                for i in xrange(len(self.browsers)):
                    if self.browsers[i].ready() and not command_executed[i]:
                        self.start_thread(self.browsers[i], command, timeout, reset)
                        command_executed[i] = True
                time.sleep(SLEEP_CONS)
        elif index == '**':
            #send the command to all browsers and sync it
            condition = threading.Condition()  # Used to block threads until ready
            command_executed = [False] * len(self.browsers)
            while False in command_executed:
                for i in xrange(len(self.browsers)):
                    if self.browsers[i].ready() and not command_executed[i]:
                        self.start_thread(self.browsers[i], command, timeout, reset, condition)
                        command_executed[i] = True
                time.sleep(SLEEP_CONS)
            with condition:
                condition.notifyAll()  # All browsers loaded, tell them to start
        else:
            print "Command index type is not supported or out of range"

    def start_thread(self, browser, command, timeout, reset, condition=None):
        """  starts the command execution thread """
        args = (browser, command, timeout, reset, condition)
        thread = threading.Thread(target=self.issue_command, args=args)
        browser.command_thread = thread
        thread.daemon = True
        thread.start()

    def issue_command(self, browser, command, timeout, reset, condition=None):
        """
        sends command tuple to the BrowserManager
        <timeout> gives the option to override default timeout
        """
        browser.is_fresh = False  # since we are issuing a command, the BrowserManager is no longer a fresh instance
        timeout = browser.timeout if timeout is None else timeout  # allows user to overwrite timeout
        # if this is a synced call, block on condition
        if condition is not None:
            with condition:
                condition.wait()

        # passes off command and waits for a success (or failure signal)
        browser.command_queue.put(command)
        command_succeeded = False
        command_arguments = command[1] if len(command) > 1 else None

        # received reply from BrowserManager, either success signal or failure notice
        try:
            status = browser.status_queue.get(True, timeout)
            if status == "OK":
                command_succeeded = True
            else:
                print("Received failure status while executing command: " + command[0])
        except EmptyQueue:
            print("Timeout while executing command, " + command[0] +
                  " killing browser manager")

        self.sock.send(("INSERT INTO CrawlHistory (crawl_id, command, arguments, bool_success)"
                        " VALUES (?,?,?,?)",
                        (browser.crawl_id, command[0], command_arguments, command_succeeded)))

        if reset:
            browser.reset()
        elif not command_succeeded:
            browser.restart_browser_manager()

    # DEFINITIONS OF HIGH LEVEL COMMANDS

    def get(self, url, index=None, overwrite_timeout=None, reset=False):
        """ goes to a url """
<<<<<<< HEAD
        self.distribute_command(('GET', url), index, overwrite_timeout)
        
    def browse(self, url, index=None, overwrite_timeout=None):
        """ browse a website """
        self.distribute_command(('BROWSE', url), index, overwrite_timeout)
=======
        self.distribute_command(('GET', url), index, overwrite_timeout, reset)
>>>>>>> 1fe205e8

    def dump_storage_vectors(self, url, start_time, index=None, overwrite_timeout=None):
        """ dumps the local storage vectors (flash, localStorage, cookies) to db """
        self.distribute_command(('DUMP_STORAGE_VECTORS', url, start_time), index, overwrite_timeout)

    def dump_profile(self, dump_folder, close_webdriver=False, index=None, overwrite_timeout=None):
        """ dumps from the profile path to a given file (absolute path) """
        self.distribute_command(('DUMP_PROF', dump_folder, close_webdriver), index, overwrite_timeout)

    def extract_links(self, index = None, overwrite_timeout = None):
        self.distribute_command(('EXTRACT_LINKS',), index, overwrite_timeout)<|MERGE_RESOLUTION|>--- conflicted
+++ resolved
@@ -260,15 +260,11 @@
 
     def get(self, url, index=None, overwrite_timeout=None, reset=False):
         """ goes to a url """
-<<<<<<< HEAD
-        self.distribute_command(('GET', url), index, overwrite_timeout)
+        self.distribute_command(('GET', url), index, overwrite_timeout, reset)
         
     def browse(self, url, index=None, overwrite_timeout=None):
         """ browse a website """
-        self.distribute_command(('BROWSE', url), index, overwrite_timeout)
-=======
-        self.distribute_command(('GET', url), index, overwrite_timeout, reset)
->>>>>>> 1fe205e8
+        self.distribute_command(('BROWSE', url), index, overwrite_timeout, reset)
 
     def dump_storage_vectors(self, url, start_time, index=None, overwrite_timeout=None):
         """ dumps the local storage vectors (flash, localStorage, cookies) to db """
