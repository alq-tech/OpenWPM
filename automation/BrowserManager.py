--- conflicted
+++ resolved
@@ -52,11 +52,7 @@
         """ return if the browser is ready to accept a command """
         return self.command_thread is None or not self.command_thread.is_alive()
 
-<<<<<<< HEAD
-    def launch_browser_manager(self, spawn_timeout=90):
-=======
     def launch_browser_manager(self, spawn_timeout=120):
->>>>>>> 0c71c7ca
         """
         sets up the BrowserManager and gets the process id, browser pid and, if applicable, screen pid
         loads associated user profile if necessary
