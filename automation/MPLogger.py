--- conflicted
+++ resolved
@@ -40,20 +40,6 @@
         Serializes the record via json and prepends a length/serialization
         flag. Returns it ready for transmission across the socket.
         """
-<<<<<<< HEAD
-        ei = record.exc_info
-        if ei:
-            # just to get traceback text into record.exc_text ...
-            dummy = self.format(record)  # noqa
-            record.exc_info = None  # to avoid Unpickleable error
-        d = dict(record.__dict__)
-        d['msg'] = record.getMessage()
-        d['args'] = None
-        # s = json.dumps(d).encode('utf-8')
-        s = dill.dumps(d)
-        if ei:
-            record.exc_info = ei  # for next handler
-=======
         d = copy.deepcopy(record.__dict__)
 
         # Pickle fields to so record is safe to send across socket
@@ -72,7 +58,6 @@
         # Serialize logging record so it can be sent to MPLogger
         # s = json.dumps(d).encode('utf-8')
         s = dill.dumps(d)
->>>>>>> 917bb7cb
         return struct.pack('>Lc', len(s), b'd') + s
 
 
