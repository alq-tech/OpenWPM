echo "Would you like to install Adobe Flash Player? (Only required for crawls with Flash) [y,N]"
read -s -n 1 response
if [[ $response = "" ]] || [ $response == 'n' ] || [ $response == 'N' ]; then
    flash=false
    echo Not installing Adobe Flash Plugin
elif [ $response == 'y' ] || [ $response == 'Y' ]; then
    flash=true
    echo Installing Adobe Flash Plugin
    sudo sh -c 'echo "deb http://archive.canonical.com/ubuntu/ trusty partner" >> /etc/apt/sources.list.d/canonical_partner.list'
else
    echo Unrecognized response, exiting
    exit 1
fi

sudo apt-get update

sudo apt-get install firefox htop git python-dev libxml2-dev libxslt-dev libffi-dev libssl-dev build-essential xvfb libboost-python-dev libleveldb1 libleveldb-dev libjpeg-dev
<<<<<<< HEAD

wget https://bootstrap.pypa.io/get-pip.py
sudo -H python get-pip.py
rm get-pip.py

sudo -H pip install -U setuptools
sudo -H pip install -U pyvirtualdisplay beautifulsoup4 netlib pyasn1 PyOPenSSL python-dateutil tld pyamf psutil mitmproxy pyhash plyvel tblib

# Install specific mitmproxy version since we rely on some internal structure of 
# netlib and mitmproxy. New releases tend to break things and should be tested
sudo pip install mitmproxy==0.13
=======
if [ "$flash" = true ]; then
    sudo apt-get install adobe-flashplugin
fi

wget https://bootstrap.pypa.io/get-pip.py
sudo -H python get-pip.py
rm get-pip.py

sudo -H pip install -U setuptools
sudo -H pip install -U pyvirtualdisplay beautifulsoup4 pyasn1 PyOPenSSL python-dateutil tld pyamf psutil pyhash plyvel

# Install specific mitmproxy version since we rely on some internal structure of 
# netlib and mitmproxy. New releases tend to break things and should be tested
sudo -H  pip install mitmproxy==0.13

# Install specific version of selenium known to work well with the Firefox install below
sudo -H pip install selenium==2.47.1
>>>>>>> 83992a13

# Install specific version of Firefox known to work well with the selenium version above
wget https://ftp.mozilla.org/pub/mozilla.org/firefox/releases/39.0.3/linux-x86_64/en-US/firefox-39.0.3.tar.bz2
tar jxf firefox*.tar.bz2 -C ./
rm firefox*.tar.bz2<|MERGE_RESOLUTION|>--- conflicted
+++ resolved
@@ -15,19 +15,6 @@
 sudo apt-get update
 
 sudo apt-get install firefox htop git python-dev libxml2-dev libxslt-dev libffi-dev libssl-dev build-essential xvfb libboost-python-dev libleveldb1 libleveldb-dev libjpeg-dev
-<<<<<<< HEAD
-
-wget https://bootstrap.pypa.io/get-pip.py
-sudo -H python get-pip.py
-rm get-pip.py
-
-sudo -H pip install -U setuptools
-sudo -H pip install -U pyvirtualdisplay beautifulsoup4 netlib pyasn1 PyOPenSSL python-dateutil tld pyamf psutil mitmproxy pyhash plyvel tblib
-
-# Install specific mitmproxy version since we rely on some internal structure of 
-# netlib and mitmproxy. New releases tend to break things and should be tested
-sudo pip install mitmproxy==0.13
-=======
 if [ "$flash" = true ]; then
     sudo apt-get install adobe-flashplugin
 fi
@@ -45,7 +32,6 @@
 
 # Install specific version of selenium known to work well with the Firefox install below
 sudo -H pip install selenium==2.47.1
->>>>>>> 83992a13
 
 # Install specific version of Firefox known to work well with the selenium version above
 wget https://ftp.mozilla.org/pub/mozilla.org/firefox/releases/39.0.3/linux-x86_64/en-US/firefox-39.0.3.tar.bz2
